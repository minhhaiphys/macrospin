--- conflicted
+++ resolved
@@ -13,10 +13,6 @@
     f1 = (2*J+1)/(2*J)
     f2 = 1/(2*J)
     return f1/np.tanh(f1*x)-f2/np.tanh(f2*x)
-<<<<<<< HEAD
-=======
-
->>>>>>> 1d832c1b
 
 def langevin(x):
     """ Returns the Langevin function evaluated at x and J """
@@ -43,10 +39,7 @@
         [0, np.sin(angle), np.cos(angle)],
     ])
 
-<<<<<<< HEAD
-=======
 
->>>>>>> 1d832c1b
 def Ry(angle_degrees):
     """ Constructs a rotation matrix around y based on an angle in degrees """
     angle = angle_degrees/180*np.pi
@@ -76,10 +69,7 @@
         normals = np.array(normals.reshape(normals.size, 1))
         return array / normals
 
-<<<<<<< HEAD
-=======
 
->>>>>>> 1d832c1b
 def plot_unit_square(figure):
     ax = figure.gca(projection='3d')
     from itertools import product, combinations
@@ -90,12 +80,7 @@
 
 
 def plot_unit_vectors(figure, vectors, color='r'):
-<<<<<<< HEAD
-
-    origin = np.array([0,0,0])
-=======
     origin = np.array([0, 0, 0])
->>>>>>> 1d832c1b
 
     from matplotlib.patches import FancyArrowPatch
 
@@ -127,15 +112,9 @@
     # TODO: Add functionality for other directions
     d = -point.dot(normal)
 
-<<<<<<< HEAD
     r = np.linspace(-1, 1, num=10)
     yy, zz = np.meshgrid(r, r)
     xx = (-normal[2] * zz - normal[1] * yy - d) * 1. /normal[0]
-=======
-    r = np.linspace(-2, 2, num=10)
-    yy, zz = np.meshgrid(r, r)
-    xx = (-normal[2] * zz - normal[1] * yy - d) * 1. / normal[0]
->>>>>>> 1d832c1b
 
     ax = figure.gca(projection='3d')
     ax.plot_surface(xx, yy, zz, alpha=0.1)